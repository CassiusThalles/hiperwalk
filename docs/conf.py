--- conflicted
+++ resolved
@@ -22,13 +22,8 @@
 author = 'Gustavo Bezerra'
 
 # The full version, including alpha/beta/rc tags
-<<<<<<< HEAD
-release = '2.0a0'
+release = 'latest'
 version = 'latest'
-=======
-release = '2.0a4'
-version = 'stable'
->>>>>>> 500e7349
 
 
 # -- General configuration ---------------------------------------------------
